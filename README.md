--- conflicted
+++ resolved
@@ -14,8 +14,6 @@
 6. Minting and registering the IP on Story
 7. Minting license tokens for the IP
 
-<<<<<<< HEAD
-=======
 
 ![image](https://github.com/user-attachments/assets/31ffda62-2521-4b4d-90f8-5db1cc3f02ea)
 
@@ -28,7 +26,6 @@
 - OpenAI API key (for DALL-E and GPT models)
 - Story SDK
 
->>>>>>> 418c059e
 ## Installation
 
 1. Install uv (Universal Versioner for Python):
